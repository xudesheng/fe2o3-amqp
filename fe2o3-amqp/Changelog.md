--- conflicted
+++ resolved
@@ -1,9 +1,22 @@
 # Change Log
 
-<<<<<<< HEAD
+## 0.8.3
+
+1. Ported 0.7.18
+
+## 0.7.18
+
+1. Merged PR [#169](https://github.com/minghuaw/fe2o3-amqp/pull/169) which fixed panics due to
+   overflowing next-outgoing-id by using wrapping add
+2. Fixed a bug where sender and receiver's outgoing channel is not updated when attaching to new session
+
 ## 0.8.2
 
 1. Ported 0.7.17
+
+## 0.7.17
+
+1. Fixed not implemented bug in `Receiver::detach_then_resume_on_session()`
 
 ## ~~0.8.1 (yanked)~~
 
@@ -19,17 +32,6 @@
 2. `Sender::detach()`/`Receiver::detach()` return a `DetachedSender`/`DetachedReceiver` even if it
    encounters an error
 3. Impl `std::error::Error` for `SenderResumeError` and `ReceiverResumeError`
-=======
-## 0.7.18
-
-1. Merged PR [#169](https://github.com/minghuaw/fe2o3-amqp/pull/169) which fixed panics due to
-   overflowing next-outgoing-id by using wrapping add
-2. Fixed a bug where sender and receiver's outgoing channel is not updated when attaching to new session
->>>>>>> 7e2c48b3
-
-## 0.7.17
-
-1. Fixed not implemented bug in `Receiver::detach_then_resume_on_session()`
 
 ## ~~0.7.16 (yanked)~~
 
