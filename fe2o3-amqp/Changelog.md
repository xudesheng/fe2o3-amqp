# Change Log

<<<<<<< HEAD
## 0.9.3

1. Updated deps
   1. `serde_amqp` to "0.9.1"
   2. `fe2o3-amqp-types` to "0.9.1"
2. Use `OrderedMap::swap_remove` instead of the deprecated `OrderedMap::remove`

## 0.9.2

1. Ported 0.7.32

=======
>>>>>>> 226b3e7a
## 0.8.26

1. Ported 0.7.32

## 0.7.32

1. Show frame direction in `log::trace`

<<<<<<< HEAD
## 0.9.1

1. Ported 0.7.31

=======
>>>>>>> 226b3e7a
## 0.8.25

1. Ported 0.7.31

## 0.7.31

1. Fixed problem with closing/ending of `Connection`/`Session` where the error found during the
   handshake is not propagated to the user.

<<<<<<< HEAD
## 0.9.0

1. Unified minor versioning with other `fe2o3-amqp` crates
2. Updated `tokio-rustls` to "0.25"
3. Updated `rustls` to "0.22"
4. Updated `webpkit-roots` to "0.26"
5. Added `DesiredFilterNotSupported` error variant to `ReceiverAttachError` (issue #62)

=======
>>>>>>> 226b3e7a
## 0.8.24

1. Reset default features

~~## 0.8.23~~

1. Updated dependencies

## 0.7.30

1. Reset default features

~~## 0.7.29~~

1. Updated dependencies

## 0.8.22

1. Ported 0.7.28

## 0.7.28

1. Added `source_mut()` and `target_mut()` methods to Sender/DetachedSender and
   Receiver/DetachedReceiver.

## 0.7.27

1. Back ported 0.8.21

## 0.8.21

1. Fixed session ending handshake and connection closing handshake not completed if the session
   handle is dropped before the session is ended or the connection handle is dropped before the
   connection is closed.

## 0.8.20

1. Ported 0.7.26

## 0.7.26

1. Allow user to configure whether to perform checks on the `source` and `target` fields of the
   incoming `Attach` frame to link builders (ie. `verify_incoming_source()` and
   `verify_incoming_target()`). This is useful when the broker doesn't strictly follow the spec.
2. Fixed a bug where `Sender/Receiver` builder's `auto_accept` is reset to `false`.

## 0.7.25

1. Backported 0.8.17, 0.8.18 and 0.8.19.

## 0.8.19

1. Fixed #185 by trying to rollback when the txn is dropped without being committed or rolled back.

## 0.8.18

1. Relaxed `TransactionRetirement` to take immutable reference to `Self`.

## 0.8.17

1. Relaxed `TransactionRetirement` methods to take `delivery: T where T: Into<DeliveryInfo>`.

## 0.8.16

1. Added `try_close()`/`try_end()` for `ConnectionHandle`/`SessionHandle` that immediately returns a result indicating whether the
   exchange of `Close`/`End` frames are complete.

## 0.8.15

1. Added `spawn_local` for connection builder and session builder for `target_arch = "wasm32"`.

## 0.8.14

1. Replaced `wasm-timer` with `fluvio-wasm-timer` to work around a [`parkinglot` bug](https://github.com/tomaka/wasm-timer/pull/13).

## 0.8.13

1. Fixed docsrs build error.

## 0.8.12

1. Updated readme to include `wasm32-unknown-unknown` example

## 0.8.11

1. Experimental support for `wasm32-unknown-unknown` target (see `examples/wasm32-in-browser`).
   `Close()`/`End()` are not supported yet and the user should simply drop the
   `ConnectionHandle`/`SessionHandle` to close the connection/session.

## 0.8.10

1. Ported 0.7.24

## 0.7.24

1. Relaxed `post` and `post_batachable` to require `&self` only.

## 0.8.9

1. Ported 0.7.23

## 0.7.23

1. Updated `base64` to "0.21"

## 0.8.8

1. Ported 0.7.22

## 0.7.22

1. Use `saturating_add/sub` when computing link credit `on_incoming_flow` for sender

## 0.8.7

1. Fixed clippy warnings

## 0.8.6

1. Ported 0.7.21

## 0.7.21

1. `DeliveryFut` returned by `Sender::send_batchable` and `Sender::send_batchable_ref` now will be
   able to receive the outcome after sender is re-attached.

## 0.8.5

1. Ported 0.7.20

## 0.7.20

1. Instead of panic when `ConnectionHandle::close()`/`SessionHandle::end()` is called multiple times,
   it will now return an `Error::IllegalState`.

## 0.8.4

1. Ported 0.7.19

## 0.7.19

1. Fixed #170 and #172 by reviewing potential addition/subtraction with overflow/underflow and
   replaced with wrapping/saturating add/sub

## 0.8.3

1. Ported 0.7.18

## 0.7.18

1. Merged PR [#169](https://github.com/minghuaw/fe2o3-amqp/pull/169) which fixed panics due to
   overflowing next-outgoing-id by using wrapping add
2. Fixed a bug where sender and receiver's outgoing channel is not updated when attaching to new session

## 0.8.2

1. Ported 0.7.17

## 0.7.17

1. Fixed not implemented bug in `Receiver::detach_then_resume_on_session()`

## ~~0.8.1 (yanked)~~

1. Updated `base64` to "0.20"

## ~~0.8.0 (yanked)~~

1. Updated `fe2o3-amqp-types` to 0.7.0, which introduced breaking change to the type alias
   `FilterSet` to support legacy formatted filter set. The user would need to ensure that the
   correct format is used when constructing the filter set (more details can be found at
   [Azure/azure-amqp#231](https://github.com/Azure/azure-amqp/issues/231),
   [Azure/azure-amqp#232](https://github.com/Azure/azure-amqp/issues/232)).
2. `Sender::detach()`/`Receiver::detach()` return a `DetachedSender`/`DetachedReceiver` even if it
   encounters an error
3. Impl `std::error::Error` for `SenderResumeError` and `ReceiverResumeError`

## ~~0.7.16 (yanked)~~

1. Added `detach_then_resume_on_session` method for `Sender` and `Receiver`

## 0.7.15

1. Added `.properties()` and `.properties_mut()` methods to `Receiver` and `Sender`

## 0.7.14

1. Added `.name()` method to `Receiver` and `Sender`

## 0.7.13

1. Added `Delivery::into_parts()`

## 0.7.12

1. Added `credit_mode()` getter to `Receiver`
2. Removed unused generic type parameter from `Receiver::modify` and `Receiver::release`

## 0.7.11

1. Bumped dependencies `serde_amqp` to "0.5.2" and `fe2o3-amqp-types` to "0.6.2" which fixes [#142](https://github.com/minghuaw/fe2o3-amqp/issues/142), where `&[u8]` or `String` of length 255 may fail to serialize with error too long.

## 0.7.10

1. Derive `Clone` on `DeliveryInfo`

## 0.7.9

1. Added `message_format` and getter method `message_format()` to `Delivery` struct.

## 0.7.8

1. Fixed [#136](https://github.com/minghuaw/fe2o3-amqp/issues/136) where `send_batchable` does not
   actually set the `batchable` flag.

## 0.7.7

1. Added `Sender::send_ref()` and `Sender::send_batchable_ref()` methods to allow sending without
   taking the ownership of the message.

## 0.7.6

1. Derive `Clone` on `Sendable<T>`

## 0.7.5

1. Exposed `max_message_size()` method on both `Sender` and `Receiver`.

## 0.7.4

1. Added `Builder::credit_mode()` method to `Receiver` builder.

## 0.7.3

1. Reduced duplicated code for setting default port when not specified in the connection url
2. Updated docs of `Sender::send` and `Receiver::recv` on cancel safety

## 0.7.2

1. Set default port (5672 for "amqp" and 5671 for "amqps") if not specified in the URL.

## 0.7.1

1. Fixed [#122](https://github.com/minghuaw/fe2o3-amqp/issues/122) by not checking if target is null
   if remote peer is sender and not checking source if remote peer is receiver.

## 0.7.0

1. Upgraded `fe2o3-amqp-types` to "0.6.0", which introduced breaking changes to `Body`
   ([#115](https://github.com/minghuaw/fe2o3-amqp/issues/115), please see `fe2o3-amqp-types`
   [changelog](https://github.com/minghuaw/fe2o3-amqp/blob/main/fe2o3-amqp-types/Changelog.md) for
   more details)
2. Logging with either `tracing` or `log` is now toggled by enabling the corresponding feature

## 0.6.10

1. Updated dep version to fix a bug with `AmqpValue` on custom types
   1. `serde_amqp` to "0.4.5"
   2. `fe2o3-amqp-types` to "0.5.4"

## 0.6.9

1. Changed visibiltiy of  `sesssion::Error` and `session::BeginError` to `pub`
2. Changed visibility of internal types `LinkFlowState` and `SenderTryConsumeError` to `pub(crate)`

## 0.6.8

1. Impl `From<Infallible> for OpenError`
2. Relaxed associated type bound for url on connection and connection builder fn `open()`
   1. `open()` fn previously doesn't work if the `url` argument is actually a `url::Url` instance
      because the `TryInto::Error` type is `Infallible`. This will work in this patch.

## 0.6.7

1. Disposition of message (`accept()`, `reject()`, `release()`, `modify()`, `accept_all()`,
   `reject_all()`, `release_all()`, `modify_all()`) on the receiver side no longer requires `&mut
   self`. They only need `&self` now.
2. Allow receiver disposition methods (`accept()`, `reject()`, `release()`, `modify()`,
   `accept_all()`, `reject_all()`, `release_all()`, `modify_all()`) to take any type that implement
   `Into<DeliveryInfo>`. This includes both `Delivery<T>` and `&Delivery<T>`
3. Switched internal `RwLock` from `tokio::sync::RwLock` to `parking_lot::RwLock` to resolve cancel
   safety issue with `Receiver::recv()` [#22](https://github.com/minghuaw/fe2o3-amqp/issues/22)
   1. Switching from an async `RwLock` to a blocking `RwLock` is fine because the lock guard will
      never be held across `.await` points.

## 0.6.6

1. `on_incoming_attach` should always be evaluated before sending back `Attach`. The only lazy
   evaluation left is when parsing SaslPlainProfile from url

## ~~0.6.5~~

1. Fixed logic error with lazy evaluation of `link.on_incoming_attach` introduced in 0.6.4

## ~~0.6.4~~

1. Lazily evaluate some values and return early if a preceding value is already erroneous.

## 0.6.3

1. Updated `fe2o3-amqp-types` to "0.5.2" and `serde_amqp` to "0.4.3" which fix #103
2. Fixed some clippy warnings

## 0.6.2

1. Added `alt_tls_establishment` option to connection builder, which then asks the connection to
   implicitly perform alternative tls establishment.

## 0.6.1

1. Updated `fe2o3-amqp-types` to "0.5.1" which fixes #94.

## 0.6.0

1. Breaking change(s):
   1. Updated `serde_amqp` to "0.4.0" which introduced breaking change that `Value::Map` now wraps
      around a `OrderedMap` #96
2. Switched link's unsettled map to `OrderedMap`

## 0.5.2

1. Updated `serde_amqp` to "0.3.1"
2. Updated `fe2o3-amqp-types` to "0.4.1" which fixed
   [#95](https://github.com/minghuaw/fe2o3-amqp/issues/95)

~~## 0.5.1 (Yanked)~~

1. Added trait bound `Serialize` for `U` in `impl<T, U> From<T> for Sendable<U>`.

~~## 0.5.0 (Yanked)~~

1. Updated `fe2o3-amqp-types` to `"0.4.0"` which introduced the following breaking changes
   1. `AmqpValue`, `AmqpSequence`, `Data` no longer implement `Serialize` or `Deserialize` without
      wrapper. This change allows `Sender::send()` to take `AmqpValue`, `AmqpSequence`, or `Data` as
      a way to specify the body section type.
   2. Renamed `Body::Nothing` to `Body::Empty`. This also changed the `BodyError::IsNothing` to
      `BodyError::IsEmpty`
2. Relaxed `tokio_util` version requirement to `"0.7"` as the upstream bug causing #55 won't be
   fixed until the next breaking release.

## 0.4.3

1. Extend conversions into `Sendable<_>` to all types that implements conversion into `Message` (ie.
   `impl<T: Into<Message<U>>,U> From<T> for Sendable<U>`)

## 0.4.2

1. Implemented SCRAM authenticator on the server side

## 0.4.1

1. Implemented `SaslScramSha1`, `SaslScramSha256`, `SaslScramSha512` for the client side

## 0.4.0

1. ***Breaking*** changes:
   1. Restructured `connection::error::{OpenError, Error}` and `session::error:{BeginError, Error}`
   2. `DecodeError` variant now carries a `String` message of the `serde_amqp::Error`
2. `Connection` and non-txn `Session` no longer hold a copy of the controller sender to its own
   engine
3. Resuming receiver now doesn't assume the continued payload transfer starts at the receiver's
   `Received` state
4. Made `Sendable`'s fields public
5. Renamed `role::Sender/Receiver` to `role::SenderMarker/ReceiverMarker` to avoid confusion
6. Updated documentations on
   1. `Sender::send`
   2. `Sender::attach`
   3. `Receiver::attach`

## 0.3.2

1. Made traits `FromPreSettled`, `FromDeliveryState`, `FromOneshotRecvError` public for
   compatibility with rust versions <=1.58.0

## 0.3.1

1. Fixed bug where `ControlLinkAcceptor` defaulted to `SupportedReceiverSettleMode::Second`. It now
   defaults to `SupportedReceiverSettleMode::Both`
2. Added `ControlLinkAcceptor::builder()` to allow customize acceptor configs
3. Updated `serde_amqp` dep to "0.2.3" which allows using `&str` as look up keys for maps with
   `Symbol` as the key type

## 0.3.0

1. Updated `serde_amqp` to 0.2.1 which introduced breaking bug fixes
   1. `Array<T>` deserializes a single standalone instance of `T` (one that is not encoded inside an
      `Array`) into an `Array` of one element (#75)
   2. Fixed `IoReader::forward_read_bytes` and `IoReader::forward_read_str` not clearing buffer
      after forwarding
2. Breaking changes
   1. Receiver no longers checks whether local and remote SenderSettleMode are the same. It now
      simply takes the value given by the sending link.
      1. Removed `ReceiverAttachError::SndSettleModeNotSupported`
   2. Set the link credit to zero before `Receiver` sends out a closing detach.
   3. Removed `DetachError::NonDetachFrameReceived` error. Non-detach frame received while detaching
      will simply be logged with `tracing::debug` and then dropped
3. Added Service Bus example

## 0.2.7

1. Fixed a bug where sender would attempt to resume delivery when remote attach carries a non-null
   but empty unsettled map and thus resulting in `IllegalState` error
2. The connection engine will call `SinkExt::close` on the transport when stopping

## 0.2.6

1. Only override connection builder's hostname and domain if valid values are found in url.

## 0.2.5

1. Added `accept_all`, `reject_all`, `modify_all`, and `release_all` to handle disposition of
multiple deliveries in a single Disposition if all deliveries are consecutive. if the deliveries are
not all consecutive, then the number of Disposition frames will be equal to the number of
consecutive chunks.

## 0.2.4

1. Removed `BufReader` and `BufWriter` as `Framed` is already internally buffered. (ie. this is
   essentially the same as v0.2.2)

## 0.2.3

1. Wrap `Io` inside `BufReader` and `BufWriter`

## 0.2.2

1. Added `on_dynamic_source` and `on_dynamic_target` for link acceptor to handle incoming dynamic
   source and dynamic target.
2. Updated `serde_amqp` version requirement to "^0.1.4"
3. Updated `fe2o3-amqp-types` version requirement to "^0.2.1"

## 0.2.1

1. Make `auto_accept` field in receiver builder public

## 0.2.0

1. ***Breaking*** change
   - Added `auto_accept` option for `Receiver` and receiver `Builder` that controls whether the
     receiver will automatically accept incoming message
2. Drafted link resumption on client side
3. Sender and receiver on the client side checks if declared `snd_settle_mode` and `rcv_settle_mode`
   are supported by the remote peer
4. Fixsed most clippy warnings

## 0.1.4

1. Fixed most clippy warnings

## 0.1.3

1. #66. Avoided copying partial payload into the buffer for multi-frame delivery. In a
   non-scientific test, this improved performance for large content from around 1.2s to 0.8s.

## 0.1.2

1. Changed `serde_amqp` version requirement to "^0.1.1"
2. Changed `fe2o3-amqp-types` version requirement to "^0.1.2"
3. Relaxed optional dep `uuid` version requirement to "1.1"
4. Relaxed optional dep `native-tls` version requirement to "0.2"

## 0.1.1

1. Added `SaslAnonymousMechanism` to SASL acceptor

## 0.1.0

1. Passed `amqp-types-test` and `amqp-large-content-test`

## 0.0.32

1. Relaxing `tokio-util` version requirement to `"<=0.7.3"

## 0.0.31

1. Somehow fixed #56 (which is sending multiple 10 MB messages in a row fails on qdrouterd) by
   - setting the `delivery_id`, `delivery_tag`, `message_format`, `settled`, and `rcv_settle_mode`
     fields of the intermediate transfer performative to `None` for a multiple transfer delivery at
     the transport encoder.

## 0.0.30

1. Fixed large content transfer problem by
   1. Separating the length delimited codec into encoder and decoder to deal with potentially a bug
      upstream (tokio-rs/tokio#4815)
   2. The length delimited encoder's max frame length is set to the remote max frame size
   3. The length delimited decoder's max frame length is set to the local max frame size

## 0.0.29

1. Updated doc to make it clear that the exposed `max_frame_size` API includes the 8 bytes taken by
   the frame header

## 0.0.28

1. Fixed a bug where empty frame (heartbeat frame)'s header is not encoded by the new encoder
   introduced in v0.0.27.

## 0.0.27

1. Fixed a bug where link doesnt have max-message-size set and a large message exceeds the
   connection's max-frame-size. The frame encoder now automatically splits outgoing transfer +
   payload frame into multiple transfers

## 0.0.26

1. Updated `fe2o3-amqp-types` to version 0.0.30 which removed `Maybe` but added `Body::Nothing`
   variant to deal with no-body section message.

## 0.0.25

1. Updated `fe2o3-amqp-types` to version "0.0.29" which added `Maybe` to allow no-body section
   message.

## 0.0.24

1. Removed debug printouts

## 0.0.23

1. Updated `serde_amqp` to 0.0.11
2. Updated `fe2o3-amqp-types` to 0.0.27

## 0.0.22

1. Updated `serde_amqp` to version 0.0.10
2. Updated `fe2o3-amqp-types` to version 0.0.26

## 0.0.21

1. Updated `serde_amqp` to version 0.0.9

## 0.0.20

1. API changes
   1. `Sender`'s `send()`, `send_batchable()`, and `send_with_timeout()` now returns the
      `Result<Outcome, SendError>` which carries the outcome of the delivery. `SendError` no longer
      has variants that marks failed delivery state. It is the user's responsibility to check
      whether the delivery is accepted or not
   2. `Transaction`'s and `OwnedTransaction`'s `post()` now returns `Result<Outcome, PostError>`
      which carries the outcome of the delivery. `PostError` no longer has variants that marks
      failed delivery state. It is the user's responsibility to check whether the delivery is
      accepted or not

## 0.0.19

1. Added convenience functions to get ownership of or reference to the value/sequence/data from a
   `Delivery`

## 0.0.18

1. Added `std::error::Error` impl for public error types
2. Removed redundant tracing that were initially added for debugging purpose.

## 0.0.17

1. Remove `"txn-id"` field from receiver link properties if error encountered while sending flow

## 0.0.16

1. Closing or detaching `Sender` and `Receiver` now takes ownership
2. Bug fixes
   1. Fixed bug where unsettled outgoing transfers in the session's map of unsettled delivery id and
      link handle may be overwritten by incoming transfer when `rcv_settle_mode` is set to `Second`
   2. Fixed bug where duplicated detach may be sent when a link tries to detach after the remote
      peer detaches first
   3. Fixed bug receiver builder not requiring `source` to be set to start attach
      [#44](https://github.com/minghuaw/fe2o3-amqp/issues/44)
3. `Transaction` and `OwnedTransaction`
   1. `commit()` and `rollback()` now takes ownership
   2. `Transaction` now holds a reference to a `Controller`
   3. `OwnedTransaction` is added to be a version of `Transaction` that owns a `Controller` instead
4. Added transaction coordinator and establishment of control link on the resource side. The
   resource side now supports the following transactional work
   1. Transactional posting
   2. Transactional retirement
5. Transactional acquisition on the resource side is set to not implemented because the exact
   behavior upon committing or rolling back of a transactional acquisition is not clear
   [#43](https://github.com/minghuaw/fe2o3-amqp/issues/43)

## 0.0.15

1. Added type conversions to reflect bug fix in `fe2o3-amqp-types`
   1. [#35](https://github.com/minghuaw/fe2o3-amqp/issues/35)

2. AMQP protocol header and SASL protocol header are now handled by `ProtocolHeaderCodec` which
   allows changing between different `Framed` codecs without losing buffered data.
   [#33](https://github.com/minghuaw/fe2o3-amqp/issues/33)

## 0.0.14

1. Controller verifies txn capability on attach
2. Updated `fe2o3-amqp-types` to 0.0.17 which renamed `BodySection` to `Body`

## 0.0.13

1. Updated `fe2o3-amqp-types` to 0.0.16

## 0.0.12

1. Fixed missing generics bug for using default connector for either TLS feature
2. Added checking tasks for individual features in cargo make

## 0.0.11

1. Fixed typo in Readme

## 0.0.10

1. Reduced lookups needed for incoming session frames and link frames

## 0.0.9

1. Implemented client side transaction
2. Removed redundant `impl Into<Type>` in the arguments when the `Type` itself doesn't really have
   anything to convert from
3. Fixed most clippy warnings

## 0.0.8

1. Changed internal LinkState
2. Fixed a bug where link may send detach twice when dropping
3. Updated dependency `fe2o3-amqp-types` for upcoming transaction implementation

## 0.0.7

1. Added `ConnectionAcceptor`, `SessionAcceptor` and `LinkAcceptor`
2. Added, naive listener side PLAIN SASL mechanism.
3. Removed type state from `Sender` and `Receiver`. Whether link is closed by remote is check at
   runtime.

## 0.0.6

1. Fixed errors in documentation about TLS protocol header
2. Removed `"rustls"` from default features
3. Changed feature dependend `connection::Builder::tls_connector()` method to aliases to
   `rustls_connector` and `native_tls_connector`

## 0.0.5

1. Removed unused dependency `crossbeam`

## 0.0.4

1. TLS is only supported if either "rustls" or "native-tls" feature is enabled.
2. Default TlsConnector will depend on the the particular feature enabled.
3. `Connection` `Builder`'s `client_config` field is now replaced with `tls_connector` which allows
   user to supply custom `TlsConnector` for TLS handshake.

## 0.0.3

1. Made session and link's errors public

## 0.0.2

1. Added `#![deny(missing_docs, missing_debug_implementations)]`
2. Added documentations and short examples in the documentations<|MERGE_RESOLUTION|>--- conflicted
+++ resolved
@@ -1,34 +1,13 @@
 # Change Log
 
-<<<<<<< HEAD
-## 0.9.3
-
-1. Updated deps
-   1. `serde_amqp` to "0.9.1"
-   2. `fe2o3-amqp-types` to "0.9.1"
-2. Use `OrderedMap::swap_remove` instead of the deprecated `OrderedMap::remove`
-
-## 0.9.2
+## 0.8.26
 
 1. Ported 0.7.32
 
-=======
->>>>>>> 226b3e7a
-## 0.8.26
-
-1. Ported 0.7.32
-
 ## 0.7.32
 
 1. Show frame direction in `log::trace`
 
-<<<<<<< HEAD
-## 0.9.1
-
-1. Ported 0.7.31
-
-=======
->>>>>>> 226b3e7a
 ## 0.8.25
 
 1. Ported 0.7.31
@@ -38,17 +17,6 @@
 1. Fixed problem with closing/ending of `Connection`/`Session` where the error found during the
    handshake is not propagated to the user.
 
-<<<<<<< HEAD
-## 0.9.0
-
-1. Unified minor versioning with other `fe2o3-amqp` crates
-2. Updated `tokio-rustls` to "0.25"
-3. Updated `rustls` to "0.22"
-4. Updated `webpkit-roots` to "0.26"
-5. Added `DesiredFilterNotSupported` error variant to `ReceiverAttachError` (issue #62)
-
-=======
->>>>>>> 226b3e7a
 ## 0.8.24
 
 1. Reset default features
