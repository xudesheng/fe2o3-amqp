--- conflicted
+++ resolved
@@ -1,14 +1,12 @@
 # Change Log
 
-<<<<<<< HEAD
 ## 0.7.23
 
 1. Updated `base64` to "0.21"
-=======
+
 ## 0.8.8
 
 1. Ported 0.7.22
->>>>>>> 7f548a77
 
 ## 0.7.22
 
