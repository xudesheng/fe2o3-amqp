--- conflicted
+++ resolved
@@ -13,12 +13,6 @@
 [dependencies]
 tokio = { version = "1", features = ["net", "rt", "rt-multi-thread", "macros"] }
 fe2o3-amqp = { features = ["rustls"], path = "../../fe2o3-amqp" }
-<<<<<<< HEAD
 rustls = "0.22"
 tokio-rustls = "0.25"
-webpki-roots = "0.26"
-=======
-rustls = "0.21"
-tokio-rustls = "0.24"
-webpki-roots = "0.23"
->>>>>>> 226b3e7a
+webpki-roots = "0.26"