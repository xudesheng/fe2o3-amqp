--- conflicted
+++ resolved
@@ -35,11 +35,7 @@
         .unwrap();
 
     // All of the Microsoft AMQP clients represent the event body as an uninterpreted bag of bytes.
-<<<<<<< HEAD
-    for _ in 0..10 {
-=======
     for _ in 0..1 {
->>>>>>> 6cdae46d
         let delivery = receiver.recv::<Body<Value>>().await.unwrap();
         receiver.accept(&delivery).await.unwrap();
         println!("{:?}", delivery);
